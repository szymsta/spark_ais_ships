# Import libraries
from pyspark.sql import SparkSession
import logging
import webbrowser

# Import internal modules
from load_data.data_loader import LoadData
<<<<<<< HEAD
from clean_data.data_cleaner import CleanData
=======
from clear_data.data_cleaner import CleanData
from visualize_data.data_visualization import VisualizeData
>>>>>>> f3f4be9d


# Configure logging
logging.basicConfig(
    level=logging.INFO,    # Set the logging level to INFO 
    format='%(asctime)s - %(levelname)s - %(message)s', # Define the format for log messages
    handlers=[logging.FileHandler("spark_process.log"), logging.StreamHandler()]  # Set up two handlers: to a file and to the console
)


def main():

    # Initialize SparkSession.
    spark = (
        SparkSession.builder
        .appName("spark_ais_ships")         # Set the application name
        .master("local[*]")                 # Run Spark locally with as many worker threads as there are cores on your machine
        .getOrCreate()                      # Get or create a Spark session
        )

    logging.info("Spark session initialized.")


    # Initialize modules
    try:
        loader = LoadData(spark)
        cleaner = CleanData(spark)
        visualizer = VisualizeData(spark)
    
    except Exception as e:
        # Handle errors during data loading or cleaning
        logging.error(f"Error initializing modules: {e}")

        # Stop Spark session if modules fail to initialize
        spark.stop()                                
        return


    # Load and clean data
    try:
        logging.info("Loading data...")
        # Load the data using the loader module and cache it for better performance
        ais_df = loader.load_dataset()

        logging.info("Cleaning data...")
        # Clean the loaded data using the cleaner module
        ais_clean_df = cleaner.clean_dataset(ais_df)

        # Notify that data has been processed
        logging.info("Data loaded and cleaned successfully.")
    
    except Exception as e:
        # Handle errors during data loading or cleaning
        logging.error(f"Error initializing modules: {e}")

        # Stop Spark session if modules fail to initialize
        spark.stop()    
        return
    

    # Visualize data on map
    try:
        logging.info("Loading map...")
        # Create clean df with ships data
        ships_map = visualizer.ships_map(ais_clean_df)

        # Save the map to an HTML file
        map_path = "ships_map.html"
        ships_map.write_html(map_path)
        
        # Open map in default browser
        webbrowser.open(map_path)

        # Notify that map has been open in browser
        logging.info("The ship map has been successfully loaded and opened in browser")

    except Exception as e:
        # Handle errors during map visualization
        logging.error(f"Error initializing modules: {e}")

        # Stop Spark session if modules fail to initialize
        spark.stop()    
        return


if __name__ == "__main__":
    logging.info("Starting AIS data processing...")
    main()<|MERGE_RESOLUTION|>--- conflicted
+++ resolved
@@ -5,12 +5,8 @@
 
 # Import internal modules
 from load_data.data_loader import LoadData
-<<<<<<< HEAD
 from clean_data.data_cleaner import CleanData
-=======
-from clear_data.data_cleaner import CleanData
 from visualize_data.data_visualization import VisualizeData
->>>>>>> f3f4be9d
 
 
 # Configure logging
